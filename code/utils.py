--- conflicted
+++ resolved
@@ -7,10 +7,8 @@
 import numpy as np
 import torch
 from tqdm import tqdm
-<<<<<<< HEAD
 from tqdm import tqdm
-=======
->>>>>>> 7442f8e1
+from tqdm import tqdm
 from pathlib import Path
 
 import cv2
@@ -80,12 +78,12 @@
     
     boxes1_area = boxes1_converted[..., 2] * boxes1_converted[..., 3]
     boxes2_area = boxes2_converted[..., 2] * boxes2_converted[..., 3]
-<<<<<<< HEAD
     
     boxes1_area = boxes1_converted[..., 2] * boxes1_converted[..., 3]
     boxes2_area = boxes2_converted[..., 2] * boxes2_converted[..., 3]
-=======
->>>>>>> 7442f8e1
+    
+    boxes1_area = boxes1_converted[..., 2] * boxes1_converted[..., 3]
+    boxes2_area = boxes2_converted[..., 2] * boxes2_converted[..., 3]
     union_area = boxes1_area + boxes2_area - intersection_area
     
     iou = intersection_area / (union_area + 1e-6)
@@ -172,17 +170,11 @@
     filtered_boxes = [box for box in boxes if box[4] > obj_threshold]
     filtered_boxes = torch.tensor(sorted(filtered_boxes, key = lambda x: x[4], reverse = True))
     
-<<<<<<< HEAD
-=======
-    print(f"num boxes: {len(filtered_boxes)}")
-
->>>>>>> 7442f8e1
     nms_boxes = []
     
     while filtered_boxes.size(0) > 0:
         
         largest_score_box = filtered_boxes[0]
-<<<<<<< HEAD
 
         filtered_boxes = filtered_boxes[1:]
         ious = calc_iou(largest_score_box[:4].unsqueeze(0), filtered_boxes[:, :4], box_format)
@@ -197,22 +189,6 @@
         # Filter the boxes
         filtered_boxes = filtered_boxes[mask]
 
-=======
-
-        filtered_boxes = filtered_boxes[1:]
-        ious = calc_iou(largest_score_box[:4].unsqueeze(0), filtered_boxes[:, :4], box_format)
-
-        # Keep boxes with different class labels or IoU less than the threshold
-        class_mask = filtered_boxes[:, 5] != largest_score_box[5]  # Different class
-        iou_mask = ious < iou_threshold  # IoU less than threshold
-
-        # Apply both masks (keep boxes either with different classes or low IoU)
-        mask = class_mask | iou_mask
-
-        # Filter the boxes
-        filtered_boxes = filtered_boxes[mask]
-
->>>>>>> 7442f8e1
         # filtered_boxes = [
         #     box for box in filtered_boxes
         #     if int(box[5]) != int(largest_score_box[5]) #keep boxes with different class labels
@@ -326,15 +302,10 @@
     all_box_predictions = []
     all_true_boxes = []
 
-<<<<<<< HEAD
 
     for batch_idx, batch_prediction in enumerate(tqdm(predictions)):
         batch_size = batch_prediction[0].shape[0]
         batch_size = batch_prediction[0].shape[0]
-=======
-    for batch_idx, batch_prediction in enumerate(tqdm(predictions)):
-        batch_size = batch_prediction[0].shape[0]
->>>>>>> 7442f8e1
         batch_boxes = [[] for _ in range(batch_size)]
         for i in range(3):  #for each scale
             grid_size = batch_prediction[i].shape[2]  
@@ -368,10 +339,7 @@
                     all_true_boxes.append([data_idx] + batch_true_box)
 
             data_idx += 1
-<<<<<<< HEAD
-
-=======
->>>>>>> 7442f8e1
+
     print("Finished getting eval boxes") 
     return all_box_predictions, all_true_boxes
 
