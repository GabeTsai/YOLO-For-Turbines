import albumentations as A
from albumentations.pytorch import ToTensorV2

import cv2
import torch
import random
import os
from pathlib import Path

DEVICE = "cuda" if torch.cuda.is_available() else "cpu"
BATCH_SIZE = 64
NUM_PROCESSES = 1
NUM_WORKERS = int(os.cpu_count()/NUM_PROCESSES) if int(os.cpu_count()/NUM_PROCESSES) <  16 else 16
NUM_GPUS = torch.cuda.device_count()
PIN_MEMORY = True

MAP_IOU_THRESHOLD = 0.5
CONF_THRESHOLD = 0.3
NMS_IOU_THRESHOLD = 0.45

PROJ_FOLDER = "/home/groups/yzwang/gabriel_files/YOLO-For-Turbines/"
IMAGE_FOLDER = f"{PROJ_FOLDER}data/images"
ANNOTATION_FOLDER = f"{PROJ_FOLDER}data/labels"
WEIGHTS_FOLDER = f"{PROJ_FOLDER}weights"
MODEL_FOLDER = f"{PROJ_FOLDER}models"
CSV_FOLDER = f"{PROJ_FOLDER}data"

COCO_WEIGHTS = Path(f"{WEIGHTS_FOLDER}/yolov3.weights")
DEF_IMAGE_SIZE = 416

MULTI_SCALE_TRAIN_SIZES = [
    320, 352, 384, 416, 448, 480, 512, 544, 576, 608
]

ANCHORS = [
    [(0.28, 0.22), (0.38, 0.48), (0.9, 0.78)],
    [(0.07, 0.15), (0.15, 0.11), (0.14, 0.29)],
    [(0.02, 0.03), (0.04, 0.07), (0.08, 0.06)],
] 
GRID_SIZES = [DEF_IMAGE_SIZE//32, DEF_IMAGE_SIZE//16, DEF_IMAGE_SIZE//8]

def set_train_transforms(image_size = DEF_IMAGE_SIZE):

    train_transforms = A.Compose(
        [
            A.LongestMaxSize(max_size=int(image_size)), # resize image
            A.PadIfNeeded(
                min_height=int(image_size),
                min_width=int(image_size),
                border_mode=cv2.BORDER_CONSTANT, 
                value = 255
            ),
            A.ColorJitter(brightness=0.6, contrast=0.6, saturation=0.6, hue=0.6, p=0.4),
            A.OneOf(    
                [
                    A.ShiftScaleRotate(
                        rotate_limit=20, p=0.5, border_mode=cv2.BORDER_CONSTANT, value = 255
                    ),
<<<<<<< HEAD
                    A.Affine(shear=15, p=0.5, mode="constant"),
=======
                    A.Affine(shear=15, mode=0, p=0.5),
>>>>>>> 00e71c30
                ],
                p=1.0,
            ),
            A.HorizontalFlip(p=0.5),
            A.Blur(p=0.1),
            A.CLAHE(p=0.1),
            A.Posterize(p=0.1),
            A.ToGray(p=0.1),
            A.ChannelShuffle(p=0.05),
            A.Normalize(mean=[0, 0, 0], std=[1, 1, 1], max_pixel_value=255,),
            ToTensorV2(),
        ],
        bbox_params=A.BboxParams(format="yolo", min_visibility=0.4, label_fields=[], clip = True),
    )
    return train_transforms

test_transforms = A.Compose(
    [
        A.LongestMaxSize(max_size=DEF_IMAGE_SIZE),
        A.PadIfNeeded(
            min_height=DEF_IMAGE_SIZE, min_width=DEF_IMAGE_SIZE, border_mode=cv2.BORDER_CONSTANT, value = 255
        ),
        A.Normalize(mean=[0, 0, 0], std=[1, 1, 1], max_pixel_value=255,),
        ToTensorV2(),
    ],
    bbox_params=A.BboxParams(format="yolo", min_visibility=0.4, label_fields=[]),
)

def set_only_image_transforms(image_size = DEF_IMAGE_SIZE):
    only_image_transforms = A.Compose(
        [
            A.LongestMaxSize(max_size = image_size),
            A.PadIfNeeded(
                min_height= image_size, min_width= image_size, border_mode=cv2.BORDER_CONSTANT, value = 255
            ),
            A.Normalize(mean=[0, 0, 0], std=[1, 1, 1], max_pixel_value=255,),
            ToTensorV2(),
        ]
    )

    return only_image_transforms


TURBINE_LABELS = ["dirt", "damage"]
NUM_TURBINE_CLASSES = len(TURBINE_LABELS)

COCO_LABELS = [
    'person',
    'bicycle',
    'car',
    'motorcycle',
    'airplane',
    'bus',
    'train',
    'truck',
    'boat',
    'traffic light',
    'fire hydrant',
    'stop sign',
    'parking meter',
    'bench',
    'bird',
    'cat',
    'dog',
    'horse',
    'sheep',
    'cow',
    'elephant',
    'bear',
    'zebra',
    'giraffe',
    'backpack',
    'umbrella',
    'handbag',
    'tie',
    'suitcase',
    'frisbee',
    'skis',
    'snowboard',
    'sports ball',
    'kite',
    'baseball bat',
    'baseball glove',
    'skateboard',
    'surfboard',
    'tennis racket',
    'bottle',
    'wine glass',
    'cup',
    'fork',
    'knife',
    'spoon',
    'bowl',
    'banana',
    'apple',
    'sandwich',
    'orange',
    'broccoli',
    'carrot',
    'hot dog',
    'pizza',
    'donut',
    'cake',
    'chair',
    'couch',
    'potted plant',
    'bed',
    'dining table',
    'toilet',
    'tv',
    'laptop',
    'mouse',
    'remote',
    'keyboard',
    'cell phone',
    'microwave',
    'oven',
    'toaster',
    'sink',
    'refrigerator',
    'book',
    'clock',
    'vase',
    'scissors',
    'teddy bear',
    'hair drier',
    'toothbrush',
]
NUM_COCO_CLASSES = len(COCO_LABELS)<|MERGE_RESOLUTION|>--- conflicted
+++ resolved
@@ -56,11 +56,7 @@
                     A.ShiftScaleRotate(
                         rotate_limit=20, p=0.5, border_mode=cv2.BORDER_CONSTANT, value = 255
                     ),
-<<<<<<< HEAD
-                    A.Affine(shear=15, p=0.5, mode="constant"),
-=======
                     A.Affine(shear=15, mode=0, p=0.5),
->>>>>>> 00e71c30
                 ],
                 p=1.0,
             ),
