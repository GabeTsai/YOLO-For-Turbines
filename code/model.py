--- conflicted
+++ resolved
@@ -59,6 +59,8 @@
         self.conv = nn.Conv2d(in_channels, out_channels, bias = not batch_norm_act, **kwargs) #using batch norm eliminates need for bias vector
         self.batch_norm = nn.BatchNorm2d(out_channels) if batch_norm_act else None
         self.leaky_relu = nn.LeakyReLU(0.1) if batch_norm_act else None
+        self.batch_norm = nn.BatchNorm2d(out_channels) if batch_norm_act else None
+        self.leaky_relu = nn.LeakyReLU(0.1) if batch_norm_act else None
         self.batch_norm_act = batch_norm_act
     
     def set_layers(self, layers):
@@ -214,14 +216,6 @@
                     in_channels = in_channels * 3   #since we concatenate with a feature map with twice the number of channels
 
         return layers
-<<<<<<< HEAD
-
-if __name__ == "__main__":
-    model = YOLOv3()
-    print(sum(p.numel() for p in model.parameters()))
-    with open("yolov3_summary.txt", "w") as f:
-        f.write(str(model))
-=======
     
     def load_weights(self):        
         for i, block in enumerate(self.layers):
@@ -318,5 +312,4 @@
     assert model(x)[0].shape == (2, 3, IMAGE_SIZE//32, IMAGE_SIZE//32, num_classes + 5)
     assert model(x)[1].shape == (2, 3, IMAGE_SIZE//16, IMAGE_SIZE//16, num_classes + 5)
     assert model(x)[2].shape == (2, 3, IMAGE_SIZE//8, IMAGE_SIZE//8, num_classes + 5)
-    print("Success!")
->>>>>>> 3cf506ee
+    print("Success!")