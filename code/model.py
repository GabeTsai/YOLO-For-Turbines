import torch
import torch.nn as nn
import numpy as np
import matplotlib.pyplot as plt
import os
import config

"""
C. @aladdinpersson

Information about architecture config:
Tuple is structured by (filters, kernel_size, stride) 
Every conv is a same convolution. 
List is structured by "B" indicating a residual block followed by the number of repeats
"S" is for scale prediction block and computing the yolo loss
"U" is for upsampling the feature map and concatenating with a previous layer

"""

layer_config = [
    (32, 3, 1),
    (64, 3, 2),
    ["B", 1], #each residual block downsamples the feature map then upsamples it by a factor of 2
    (128, 3, 2),
    ["B", 2],
    (256, 3, 2),
    ["B", 8],   #route to detection head
    (512, 3, 2),
    ["B", 8],   #route to detection head
    (1024, 3, 2),
    ["B", 4],  # To this point is Darknet-53
    (512, 1, 1),
    (1024, 3, 1),
    "S",
    (256, 1, 1),
    "U",
    (256, 1, 1),
    (512, 3, 1),
    "S",
    (128, 1, 1),
    "U",
    (128, 1, 1),
    (256, 3, 1),
    "S",
]

class CNNBlock(nn.Module):
    """
    One CNN block for YOLOv3. Conv2d -> BatchNorm2d -> LeakyReLU or just Conv2d.

    Args:
        in_channels: int, number of input channels
        out_channels: int, number of output channels/filters
        batch_norm_act: bool, whether to use batch normalization and activation function
        **kwargs: additional conv layer settings
    
    """
    def __init__(self, in_channels, out_channels, batch_norm_act = True, activation = 'leaky_relu', **kwargs):
        super().__init__()
        self.conv = nn.Conv2d(in_channels, out_channels, bias = not batch_norm_act, **kwargs) #using batch norm eliminates need for bias vector
        self.batch_norm = nn.BatchNorm2d(out_channels) if batch_norm_act else None
<<<<<<< HEAD
        self.leaky_relu = nn.LeakyReLU(0.1) if batch_norm_act else None
        self.batch_norm = nn.BatchNorm2d(out_channels) if batch_norm_act else None
        self.leaky_relu = nn.LeakyReLU(0.1) if batch_norm_act else None
=======
        if batch_norm_act:
            if activation == 'leaky_relu':
                self.activation = nn.LeakyReLU(0.1) 
            elif activation == 'mish':
                self.activation = nn.Mish()
            else:
                raise ValueError(f"Unsupported activation: {activation}")
        else:
            self.activation = None
            
>>>>>>> 2d0a47f4
        self.batch_norm_act = batch_norm_act
    
    def set_layers(self, layers):
        self.conv = layers[0]
        if self.batch_norm_act:
            self.batch_norm = layers[1]
            self.activation = layers[2]

    def forward(self, x):
        if self.batch_norm_act:
            # print(torch.sum(torch.isnan(self.conv(x))))
            # print(self.batch_norm(self.conv(x)))
            return self.activation(self.batch_norm(self.conv(x)))
        else:
            return self.conv(x) 
        
class ResidualBlock(nn.Module):
    """
    One residual block for YOLOv3. Consists of two CNN blocks with optional residual connection.
    One block reduces feature map dimensionality by 2, forcing network to retain most important features.
    The other expands it back to the original size, incorporating additional context and details with refined features from compression phase.

    Args:
        in_channels: int, number of input channels
        use_residual: bool, whether to use residual connection
        num_blocks: int, number of residual blocks to stack
    """
    def __init__(self, in_channels, activation = 'leaky_relu', use_residual = True, num_blocks = 1):
        super().__init__()
        self.layers = nn.ModuleList()
        for block in range(num_blocks):
            self.layers += [
                nn.Sequential(
                    CNNBlock(in_channels, in_channels//2, activation = activation, kernel_size = 1),     #reduce dimensionality
                    CNNBlock(in_channels//2, in_channels, activation = activation, kernel_size = 3, padding = 1)     #expand feature map 
                )   
            ]
        self.use_residual = use_residual
        self.num_blocks = num_blocks
    
    def set_layers(self, layers):
        self.layers = layers

    def forward(self, x):
        for layer in self.layers:
            if self.use_residual:
                x = x + layer(x) 
            else:
                x = layer(x)
        return x

class ScalePredictionBlock(nn.Module):
    """
    Detection head for YOLOv3. 
    Output is a tensor with shape (B, 3, scale_dim, scale_dim, tx + ty + tw + th + objectness + class_scores)
    
    Args:
        in_channels: int, number of input channels
        num_classes: int, number of classes to predict
        anchors_per_scale: int, number of anchors per scale
    """
    def __init__(self, in_channels, num_classes, activation = 'leaky_relu', anchors_per_scale = 3):
        super().__init__()
        self.pred_block = nn.Sequential(
            CNNBlock(in_channels, in_channels * 2, activation = activation, kernel_size = 3, padding = 1),
            CNNBlock(2 * in_channels, (num_classes + 5) * anchors_per_scale, activation = activation, batch_norm_act = False, kernel_size = 1)
        )
        self.num_classes = num_classes
        self.anchors_per_scale = anchors_per_scale

    def set_layers(self, layers):
        self.pred_block = layers

    def forward(self, x):
        x = self.pred_block(x) #(B, 3 * (num_classes + 5), scale_dim, scale_dim)
        x = x.reshape(x.shape[0], self.anchors_per_scale, self.num_classes + 5, x.shape[2], x.shape[3])
        return x.permute(0, 1, 3, 4, 2) #(B, 3, scale_dim, scale_dim, num_classes + 5)

class YOLOv3(nn.Module):
    def __init__(self, in_channels = 3, num_classes = 80, activation = 'leaky_relu', weights_path = None, freeze = False):
        super().__init__()
        self.in_channels = in_channels
        self.num_classes = num_classes
        self.activation = activation
        self.layers = self._create_model_layers()
        self.param_idx = 0
        self.layer_id = 0
        self.weights_path = None
        self.freeze = freeze

        if weights_path:
            self.weights_path = weights_path
            with open (weights_path, "rb") as f:
                header = np.fromfile(f, dtype = np.int32, count = 5)
                self.weights = np.fromfile(f, dtype = np.float32)
            self.cutoff = None
            file_name = os.path.basename(weights_path)
            if '.conv' in file_name:
                self.cutoff = int(file_name.split('.')[-1]) 

    def forward(self, x):
        predictions = []
        route_to_detection_head = []
        assert torch.sum(torch.isnan(x)) == 0
        for layer in self.layers:
            if isinstance(layer, ScalePredictionBlock):
                predictions.append(layer(x))
                continue

            x = layer(x)
            
            if torch.sum(torch.isnan(x)) > 0:
                raise ValueError("Nan in layer")
            
            if isinstance(layer, ResidualBlock) and layer.num_blocks == 8:
                route_to_detection_head.append(x)
            
            elif isinstance(layer, nn.Upsample):
                x = torch.cat([x, route_to_detection_head[-1]], dim = 1) #concatenate by channel dimension
                route_to_detection_head.pop() 

        return predictions
    
    def _create_model_layers(self):
        layers = nn.ModuleList()
        in_channels = self.in_channels
        for block in layer_config:
            if isinstance(block, tuple):
                out_channels, kernel_size, stride = block
                padding = 1 if kernel_size == 3 else 0
                layers.append(
                    CNNBlock(in_channels, out_channels, activation = self.activation, kernel_size = kernel_size, 
                             stride = stride, padding = padding)
                )
                in_channels = out_channels

            elif isinstance(block, list): #residual blocks do not change feature map dimensions
                layers.append(ResidualBlock(in_channels, activation = self.activation, num_blocks = block[1]))
            
            #Detection head. 5 conv layers, alternating 1x1 and 3x3 
            elif isinstance(block, str): 
                if block == "S":
                    layers += [
                        ResidualBlock(in_channels, activation = self.activation, use_residual = False, num_blocks = 1),
                        CNNBlock(in_channels, in_channels//2, activation = self.activation, kernel_size = 1),
                        ScalePredictionBlock(in_channels//2, num_classes = self.num_classes, activation = self.activation)
                    ]
                    in_channels = in_channels // 2 

                elif block == "U":
                    layers.append(nn.Upsample(scale_factor = 2))
                    in_channels = in_channels * 3   #since we concatenate with a feature map with twice the number of channels

        return layers        

    def load_weights(self):        
        for i, block in enumerate(self.layers):
            if isinstance(block, CNNBlock):
                self.layers[i] = self.load_CNNBlock(block)  
            #residual block or scale prediction block
            elif isinstance(block, ResidualBlock) or isinstance(block, ScalePredictionBlock):
                self.layers[i] = self.load_block_weights(block)
            else:
                self.layers[i] = self.load_layer_weights(block)
        print(f"Weights from {self.weights_path} loaded successfully.")
    
    def load_CNNBlock(self, block):
        loaded_block = block
        cnn_block_layers = []
        if block.batch_norm_act:
            loaded_batch_norm = self.load_layer_weights(block.batch_norm)
            loaded_conv = self.load_layer_weights(block.conv)
            cnn_block_layers += [loaded_conv, loaded_batch_norm, block.activation]
        #just a single conv layer
        else:   
            loaded_conv = self.load_layer_weights(block.conv)
            cnn_block_layers.append(loaded_conv)
        loaded_block.set_layers(cnn_block_layers)
        return loaded_block
    
    def load_block_weights(self, block):
        loaded_block = block

        if isinstance(block, ResidualBlock):
            loaded_res_layers = nn.ModuleList()
            res_layers = block.layers
            for seq in res_layers:
                loaded_seq_layers = []
                for cnn_block in seq.children():
                    loaded_seq_layers.append(self.load_CNNBlock(cnn_block))
                loaded_res_layers.append(nn.Sequential(*loaded_seq_layers))
            loaded_block.set_layers(loaded_res_layers)

        elif isinstance(block, ScalePredictionBlock):
            loaded_scale_blocks = []
            for seq in block.children():
                for cnn_block in seq.children():
                    loaded_scale_blocks.append(self.load_CNNBlock(cnn_block))
            loaded_block.set_layers(nn.Sequential(*loaded_scale_blocks))
        return loaded_block
    
    def load_layer_weights(self, layer):
        weights = self.weights

        #if we have reached the cutoff layer, return the layer without loading weights
        if self.cutoff is not None and self.layer_id >= self.cutoff:
            if isinstance(layer, nn.Conv2d):
                if layer.bias is not None: #if bias exists
                    num_bias = layer.bias.numel()
                    self.param_idx += num_bias

                num_weights = layer.weight.numel()
                self.param_idx += num_weights

            elif isinstance(layer, nn.BatchNorm2d):
                num_bn_params = layer.bias.numel()
                self.param_idx += num_bn_params * 4  # beta, gamma, running_mean, running_var

            self.layer_id += 1
            return layer
        
        if isinstance(layer, nn.Conv2d):
            if layer.bias is not None: #if bias exists
                num_bias = layer.bias.numel()
                conv_biases = torch.from_numpy(weights[self.param_idx:self.param_idx + num_bias]).float()
                conv_biases = conv_biases.view_as(layer.bias)
                self.param_idx += num_bias
                layer.bias.data.copy_(conv_biases)

            num_weights = layer.weight.numel()
            conv_weights = torch.from_numpy(weights[self.param_idx:self.param_idx + num_weights]).float()
            self.param_idx += num_weights
            conv_weights = conv_weights.view_as(layer.weight)
            layer.weight.data.copy_(conv_weights)
            if self.freeze:
                if layer.bias is not None:
                    layer.bias.requires_grad = False
                layer.weight.requires_grad = False

        elif isinstance(layer, nn.BatchNorm2d):
            num_bn_params = layer.bias.numel()
            
            bn_biases = torch.from_numpy(weights[self.param_idx:self.param_idx + num_bn_params]).float()  #beta
            layer.bias.data.copy_(bn_biases.view_as(layer.bias))
            self.param_idx += num_bn_params

            bn_weights = torch.from_numpy(weights[self.param_idx:self.param_idx + num_bn_params]).float() #gamma
            layer.weight.data.copy_(bn_weights.view_as(layer.weight))        
            self.param_idx += num_bn_params

            bn_running_mean = torch.from_numpy(weights[self.param_idx:self.param_idx + num_bn_params]).float()
            layer.running_mean.data.copy_(bn_running_mean.view_as(layer.running_mean))
            self.param_idx += num_bn_params

            bn_running_var = torch.from_numpy(weights[self.param_idx:self.param_idx + num_bn_params]).float()
            layer.running_var.data.copy_(bn_running_var.view_as(layer.running_var))
            self.param_idx += num_bn_params

            if self.freeze:
                layer.bias.requires_grad = False
                layer.weight.requires_grad = False
                layer.running_mean.requires_grad = False
                layer.running_var.requires_grad = False

        self.layer_id += 1
        return layer

if __name__ == "__main__":
    num_classes = 80
    IMAGE_SIZE = 416
    model = YOLOv3(weights_path = config.DARKNET_WEIGHTS, freeze = True)
    model.load_weights()

    print(sum(p.numel() for p in model.parameters()))

    x = torch.randn((2, 3, IMAGE_SIZE, IMAGE_SIZE))
    out = model(x)
    assert model(x)[0].shape == (2, 3, IMAGE_SIZE//32, IMAGE_SIZE//32, num_classes + 5)
    assert model(x)[1].shape == (2, 3, IMAGE_SIZE//16, IMAGE_SIZE//16, num_classes + 5)
    assert model(x)[2].shape == (2, 3, IMAGE_SIZE//8, IMAGE_SIZE//8, num_classes + 5)
    print("Success!")<|MERGE_RESOLUTION|>--- conflicted
+++ resolved
@@ -59,11 +59,8 @@
         super().__init__()
         self.conv = nn.Conv2d(in_channels, out_channels, bias = not batch_norm_act, **kwargs) #using batch norm eliminates need for bias vector
         self.batch_norm = nn.BatchNorm2d(out_channels) if batch_norm_act else None
-<<<<<<< HEAD
         self.leaky_relu = nn.LeakyReLU(0.1) if batch_norm_act else None
         self.batch_norm = nn.BatchNorm2d(out_channels) if batch_norm_act else None
-        self.leaky_relu = nn.LeakyReLU(0.1) if batch_norm_act else None
-=======
         if batch_norm_act:
             if activation == 'leaky_relu':
                 self.activation = nn.LeakyReLU(0.1) 
@@ -74,7 +71,6 @@
         else:
             self.activation = None
             
->>>>>>> 2d0a47f4
         self.batch_norm_act = batch_norm_act
     
     def set_layers(self, layers):
